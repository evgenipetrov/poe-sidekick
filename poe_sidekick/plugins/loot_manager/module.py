--- conflicted
+++ resolved
@@ -62,11 +62,7 @@
 
         # Get required services
         self.vision_service = services["vision_service"]
-<<<<<<< HEAD
         self.item_service = services["item_service"]
-=======
-        self.template_service = services["template_service"]
->>>>>>> 3b4d938e
         self.input_service = services["input_service"]
         self.stream = services["stream"]  # Screenshot stream for region info
 
@@ -75,15 +71,9 @@
         self._behavior = module_config["behavior"]
 
         # Initialize state and tracking
-<<<<<<< HEAD
         self._detected_items: list[ItemInfo] = []
         self._ground_templates: dict[str, TemplateData] = {}
         self._last_frame: Optional[NDArray[np.uint8]] = None
-=======
-        self._detected_items: list[dict[str, Any]] = []
-        self._ground_templates: dict[str, dict] = {}
-        self._last_frame: Optional[np.ndarray] = None
->>>>>>> 3b4d938e
         self.update_state({"frame_shape": None, "detected_items": self._detected_items})
 
     async def _process_frame(self, frame: NDArray[np.uint8]) -> None:
@@ -136,6 +126,7 @@
                 cv2.imwrite(str(screenshots_dir / f"template_{timestamp}.png"), template_array)
 
                 # Simple template matching on raw images
+                threshold = self._behavior["detection_threshold"]
                 threshold = self._behavior["detection_threshold"]
                 self.logger.debug(f"Attempting template match for {item_name} with threshold {threshold}")
                 self.logger.debug(f"Template shape: {template_array.shape}, Frame shape: {frame.shape}")
@@ -176,6 +167,10 @@
                     if self._behavior["auto_pickup"]:
                         await self._pickup_item(item_info)
 
+                    # Try to pick up item if auto-pickup is enabled
+                    if self._behavior["auto_pickup"]:
+                        await self._pickup_item(item_info)
+
             except Exception:
                 self.logger.exception(f"Error processing template {item_name}")
 
@@ -185,11 +180,7 @@
             "detected_items": self._detected_items,
         })
 
-<<<<<<< HEAD
     async def _pickup_item(self, item_info: ItemInfo) -> None:
-=======
-    async def _pickup_item(self, item_info: dict) -> None:
->>>>>>> 3b4d938e
         """Attempt to pick up a detected item.
 
         Args:
